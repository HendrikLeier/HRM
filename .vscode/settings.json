--- conflicted
+++ resolved
@@ -1,11 +1,6 @@
 {
     "python.analysis.typeCheckingMode": "standard",
     "python-envs.defaultEnvManager": "ms-python.python:conda",
-<<<<<<< HEAD
-    "python-envs.pythonProjects": [],
-    "python-envs.defaultPackageManager": "ms-python.python:conda"
-=======
     "python-envs.defaultPackageManager": "ms-python.python:conda",
     "python-envs.pythonProjects": []
->>>>>>> 62875371
 }